# Misc
.DS_Store

# Dependencies
node_modules/

*.zip
*.tgz
license.config.json
license-header.txt

# Build Outputs
dist/

# VS Code IDE
.vscode/**/*
!.vscode/extensions.json
!.vscode/launch.json
!.vscode/tasks.json

# Local env files
.env
!.env.example

# this is for jetbrain IDEs
.idea/
/puter

# Local Netlify folder
.netlify
src/emulator/release/

# ======================================================================
# vscode
# ======================================================================
# vscode configuration
.vscode/

# JS language server, ref: https://code.visualstudio.com/docs/languages/jsconfig
jsconfig.json

# ======================================================================
# node js
# ======================================================================
# the exact tree installed in the node_modules folder
package-lock.json

<<<<<<< HEAD
AGENTS.md
.roo
=======
.roo
AGENTS.md
>>>>>>> 07f97dea
<|MERGE_RESOLUTION|>--- conflicted
+++ resolved
@@ -45,10 +45,5 @@
 # the exact tree installed in the node_modules folder
 package-lock.json
 
-<<<<<<< HEAD
 AGENTS.md
-.roo
-=======
-.roo
-AGENTS.md
->>>>>>> 07f97dea
+.roo