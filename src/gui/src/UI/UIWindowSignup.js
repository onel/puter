--- conflicted
+++ resolved
@@ -81,11 +81,7 @@
 
                     // Turnstile widget (only when enabled)
                     if(window.gui_params?.turnstileSiteKey){
-<<<<<<< HEAD
                         h += `<div style="min-height: 20px; display: flex; justify-content: center;">`;
-=======
-                        h += `<div style="margin-bottom: 20px; display: flex; justify-content: center;">`;
->>>>>>> 0c39f830
                             // appearance: always/execute/interaction-only
                             // docs: https://developers.cloudflare.com/turnstile/get-started/client-side-rendering/widget-configurations/?utm_source=chatgpt.com#appearance-modes
                             h += `<div class="cf-turnstile" data-sitekey="${window.gui_params.turnstileSiteKey}" data-appearance="interaction-only"></div>`;
