--- conflicted
+++ resolved
@@ -387,58 +387,6 @@
     "This user already has access to this item":
       "Onye a enweela ohere ịbanye ihe a",
 
-<<<<<<< HEAD
-        // ----------------------------------------
-        // Missing translations:
-        // ----------------------------------------
-        "billing.change_payment_method": "Mgbanwe", // In English: "Change"
-        "billing.cancel": "Kagbuo", // In English: "Cancel"
-        "billing.download_invoice": "Budata", // In English: "Download"
-        "billing.payment_method": "Usoro Ịkwụ Ụgwọ", // In English: "Payment Method"
-        "billing.payment_method_updated": "Usoro ịkwụ ụgwọ emelitere!", // In English: "Payment method updated!"
-        "billing.confirm_payment_method": "Kwenye Usoro Ịkwụ Ụgwọ", // In English: "Confirm Payment Method"
-        "billing.payment_history": "Akụkọ Ụbọchị Ịkwụ Ụgwọ", // In English: "Payment History"
-        "billing.refunded": "Eweghachitere Ego", // In English: "Refunded"
-        "billing.paid": "Ekwụrụ Ụgwọ", // In English: "Paid"
-        "billing.ok": "Ọ dị mma", // In English: "OK"
-        "billing.resume_subscription": "Malitegharịa Ndenye", // In English: "Resume Subscription"
-        "billing.subscription_cancelled": "A kagburu ndenye gị", // In English: "Your subscription has been canceled."
-        "billing.subscription_cancelled_description": "Ị ga-enweka ohere ịnweta ndenye gị ruo na ngwụcha oge ịkwụ ụgwọ a.", // In English: "You will still have access to your subscription until the end of this billing period."
-        "billing.offering.free": "N’efu", // In English: "Free"
-        "billing.offering.pro": "Ọkachamara", // In English: "Professional"
-        "billing.offering.business": "Azụmahịa", // In English: "Business", 
-        "billing.cloud_storage": "nchekwa igwe", // In English: "Cloud Storage"
-        "billing.ai_access": "Ịbanye n'ime AI", // In English: "AI Access"
-        "billing.bandwidth": "Ike ntanetị", // In English: "Bandwidth", note: this directly translates to "internet power" however, a much closer translation "obosisi data" (data width) might not be easily understood to be bandwidth
-        "billing.apps_and_games": "Ngwa na Egwuregwu", // In English: "Apps & Games"
-        "billing.upgrade_to_pro": "Melite gaa na %strong%", // In English: "Upgrade to %strong%"
-        "billing.switch_to": "Gbanwee gaa na %strong%", // In English: "Switch to %strong%"
-        "billing.payment_setup": "Ntọala Ịkwụ Ụgwọ", // In English: "Payment Setup"
-        "billing.back": "Lagha", // In English: "Back"
-        "billing.you_are_now_subscribed_to": "Ị bụbu ndenye na ogo %strong% ugbu a.", // In English: "You are now subscribed to %strong% tier."
-        "billing.you_are_now_subscribed_to_without_tier": "Ị bụbu ndenye ugbu a", // In English: "You are now subscribed"
-        "billing.subscription_cancellation_confirmation": "Ị jụrụ ikagbuo ndenye gị?", // In English: "Are you sure you want to cancel your subscription?"
-        "billing.subscription_setup": "Ntọala Ndenye", // In English: "Subscription Setup"
-        "billing.cancel_it": "Kagbuo ya", // In English: "Cancel It"
-        "billing.keep_it": "Debe ya", // In English: "Keep It"
-        "billing.subscription_resumed": "Ndenye %strong% gị emeziri!", // In English: "Your %strong% subscription has been resumed!"
-        "billing.upgrade_now": "Melite Ugbu a", // In English: "Upgrade Now"
-        "billing.upgrade": "Melite", // In English: "Upgrade"
-        "billing.currently_on_free_plan": "Ị nọ ugbu a na atụmatụ efu.", // In English: "You are currently on the free plan."
-        "billing.download_receipt": "Budata Nkwụnye ego", // In English: "Download Receipt"
-        "billing.subscription_check_error": "Enweghi nsogbu mgbe ị na-enyocha ọnọdụ ndenye gị.", // In English: "A problem occurred while checking your subscription status."
-        "billing.email_confirmation_needed": "Akwụkwọ ozi email gị ekwenyebeghị. Anyị ga-eziga gị koodu iji kwado ya ugbu a.", // In English: "Your email has not been confirmed. We'll send you a code to confirm it now."
-        "billing.sub_cancelled_but_valid_until": "Ị kagbuo ndenye gị, ọ ga-apụ na ogo efu n'ikpeazụ nke oge akwụ ụgwọ. A gaghị akwụ gị ọzọ ma ọ bụrụ na ị ghazie ndenye.", // In English: "You have cancelled your subscription and it will automatically switch to the free tier at the end of the billing period. You will not be charged again unless you re-subscribe."
-        "billing.current_plan_until_end_of_period": "Atụmatụ gị ugbu a ruo n'ikpeazụ nke oge akwụ ụgwọ a.", // In English: "Your current plan until the end of this billing period."
-        "billing.current_plan": "Atụmatụ ugbu a", // In English: "Current plan"
-        "billing.cancelled_subscription_tier": "Ndenye Kagburu (%%)", // In English: "Cancelled Subscription (%%)"
-        "billing.manage": "Jikwaa", // In English: "Manage"
-        "billing.limited": "Nkpụrụ", // In English: "Limited"
-        "billing.expanded": "Mepụta", // In English: "Expanded"
-        "billing.accelerated": "Mịọrọ", // In English: "Accelerated"
-        "billing.enjoy_msg": "Nwee mmeri nke %% nke nchekwa igwe na uru ndị ọzọ.", // In English: "Enjoy %% of Cloud Storage plus other benefits. note: "mmeri nke" was optionally added to give a positive feeling of "success" or "victor" to the sentence"
-    }
-=======
     "billing.change_payment_method": "Gbanwee", // In English: "Change"
     "billing.cancel": "Kagbuo", // In English: "Cancel"
     "billing.download_invoice": "Budata", // In English: "Download"
@@ -493,7 +441,6 @@
     "billing.enjoy_msg":
       "Nwee obi ụtọ na Nchekwa igwe ojii gbakwunyere uru ndị ọzọ", // In English: "Enjoy %% of Cloud Storage plus other benefits."
   },
->>>>>>> 6eec8a82
 };
 
 export default ig;