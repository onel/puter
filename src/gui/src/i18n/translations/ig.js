/**
 * Copyright (C) 2024 Puter Technologies Inc.
 *
 * This file is part of Puter.
 *
 * Puter is free software: you can redistribute it and/or modify
 * it under the terms of the GNU Affero General Public License as published
 * by the Free Software Foundation, either version 3 of the License, or
 * (at your option) any later version.
 *
 * This program is distributed in the hope that it will be useful,
 * but WITHOUT ANY WARRANTY; without even the implied warranty of
 * MERCHANTABILITY or FITNESS FOR A PARTICULAR PURPOSE.  See the
 * GNU Affero General Public License for more details.
 *
 * You should have received a copy of the GNU Affero General Public License
 * along with this program.  If not, see <https://www.gnu.org/licenses/>.
 */

const ig = {
  name: "Igbo",
  english_name: "Igbo",
  code: "ig",
  dictionary: {
    about: "banyere",
    account: "akaụntụ",
    account_password: "nyochaa paswọọdụ akaụntụ",
    access_granted_to: "Enyere ohere",
    add_existing_account: "Tinye Akaụntụ dị adị",
    all_fields_required: "A chọrọ mpaghara niile.",
    allow: "ekwe",
    apply: "Tinye",
    ascending: "Na-arịgo",
    associated_websites: "Weebụsaịtị Ejikọtara",
    auto_arrange: "ndokwa onwe",
    background: "ndabere",
    browse: "Chọgharịa",
    cancel: "Kagbuo",
    center: "etiti",
    change_desktop_background: "ịgbanwe ndabere desktọpụ…",
    change_email: "ịgbanwe email",
    change_language: "ịgbanwe Asụsụ",
    change_password: "ịgbanwe paswọọdụ",
    change_ui_colors: "ịgbanwe agba UI",
    change_username: "ịgbanwe aha njirimara",
    close: "mmechi",
    close_all_windows: "mmechi Windows niile",
    close_all_windows_confirm: "Ị ji n'aka na ị chọrọ imechi windo niile?",
    close_all_windows_and_log_out: "mmechi Windows na wee pụọ",
    change_always_open_with: "Ị chọrọ I na mepee ụdị faịlụ site na",
    color: "Agba",
    confirm: "gosi",
    confirm_2fa_setup: "Etinyela m koodu ahụ na ngwa nyocha m",
    confirm_2fa_recovery: "Echekwala m koodu mgbake m na ebe echedoro",
    hue: "Hue",
    confirm_account_for_free_referral_storage_c2a:
      "Mepụta akaụntụ wee kwado adreesị ozi-e gị iji nweta 1 GB nke nchekwa efu. Enyi gị ga-enwetakwa 1 GB nke nchekwa efu.",
    confirm_code_generic_incorrect: "Koodu ezighi ezi.",
    confirm_code_generic_too_many_requests:
      "Ọtụtụ ọchịchọ. Biko chere nkeji ole na ole.",
    confirm_code_generic_submit: "Nye koodu",
    confirm_code_generic_try_again: "Nwa ọzọ",
    confirm_code_generic_title: "Tinye koodu Nkwenye",
    confirm_code_2fa_instruction:
      "Tinye koodu ọnụọgụ isi site na ngwa nyocha gị.",
    confirm_code_2fa_submit_btn: "tinye",
    confirm_code_2fa_title: "Tinye koodu 2FA",
    confirm_delete_multiple_items:
      "Ị ji n'aka na ịchọrọ ihichapụ ihe ndị a kpamkpam?",
    confirm_delete_single_item: "Ịchọrọ ihichapụ ihe a kpamkpam?",
    confirm_open_apps_log_out:
      "Ị nwere ngwa mepere emepe. Ị ji n'aka na ị chọrọ ịpụ?",
    confirm_new_password: "Kwenye paswọọdụ ọhụrụ",
    confirm_delete_user:
      "Ị ji n'aka na ịchọrọ ihichapụ akaụntụ gị? A ga-ehichapụ faịlụ gị niile na data gị kpamkpam. Enweghị ike imegharị ihe a.",
    confirm_delete_user_title: "Hichapụ Akaụntụ?",
    confirm_session_revoke: "O doro gị anya na ịchọrọ kagbuo nnọkọ a?",
    confirm_your_email_address: "Kwenye na adreesị email",
    contact_us: "Kpọtụrụ anyị",
    contact_us_verification_required:
      "Ị ga-enwerịrị adreesị email ekwenyesiri ike ka ị jiri nke a.",
    contain: "nwere",
    continue: "Gaa n'ihu",
    copy: "Detuo",
    copy_link: "Detuo njikọ",
    copying: "n'ide",
    copying_file: "n'ide %%",
    cover: "Mkpuchi",
    create_account: "Mepe akaụntụ",
    create_free_account: "Mepụta Akaụntụ efu",
    create_shortcut: "Mepụta Ụzọ mkpirisi",
    credits: "Ebe e si nweta",
    current_password: "paswọọdụ Ugbu a",
    cut: "Bee",
    clock: "Elekere",
    clock_visible_hide: "Ezo - ezoro ezo mgbe niile",
    clock_visible_show: "Gosi - A na-ahụ ya mgbe niile",
    clock_visible_auto:
      "Nchekwa onwe - Emepụtara, a na-ahụ ya naanị na ọnọdụ ihuenyo zuru oke.",
    close_all: "Mechie ha niile",
    created: "kere",
    date_modified: "Ụbọchị ịgbanwe",
    default: "Default",
    delete: "Hichapụ",
    delete_account: "Hichapụ Akaụntụ",
    delete_permanently: "Hichapụ kpamkpam",
    deleting_file: "ihichapụ %%",
    deploy_as_app: "Bugharịa dị ka ngwa",
    descending: "agbadata",
    desktop: "desktọpụ",
    desktop_background_fit: "dabara",
    developers: "Ndị mme ya",
    dir_published_as_website: `%strong% e bipụtara ya:`,
    disable_2fa: "Gbanyụọ 2FA",
    disable_2fa_confirm: "Ị ji n'aka na ịchọrọ gbanyụọ 2FA?",
    disable_2fa_instructions: "Tinye paswọọdụ gị i ji gbanyụọ 2FA.",
    disassociate_dir: "hapụ Akwụkwọ ndekọ",
    documents: "akwụkwọ",
    dont_allow: "Ekwela",
    download: "Budata",
    download_file: "Budata faịlụ",
    downloading: "Nbudata",
    email: "Email",
    email_change_confirmation_sent:
      "ezipula email nkwenye na adreesị ozi-e ọhụrụ gị. Biko lelee igbe mbata gị ma soro ntuziaka ka ịmechaa usoro ahụ.",
    email_invalid: "Email adịghị mma.",
    email_or_username: "Email ma ọ bụ aha njirimara",
    email_required: "Email bu ihe achọrọ.",
    empty_trash: "Mkpofu ahịhịa",
    empty_trash_confirmation: `Ị ji n'aka na ịchọrọ ihichapụ ihe ndị dị na ahịhịa?`,
    emptying_trash: "Mkpofu ahịhịa…",
    enable_2fa: "Kwado 2FA",
    end_hard: "Kwụsị ike",
    end_process_force_confirm:
      "O doro gị anya na ịchọrọ ịmanye-akwụsị usoro a?",
    end_soft: "Kwụsị nwayọọ",
    enlarged_qr_code: "gbasawanyere QR Koodu",
    enter_password_to_confirm_delete_user:
      "Tinye paswọọdụ gị iji kwado nhichapụ akaụntụ gị",
    error_message_is_missing: "Ozi mmebe na-efu.",
    error_unknown_cause: "Nhe amaghị ama mere.",
    error_uploading_files: "Ibulite faịlụ agaghị",
    favorites: "ọkacha mmasị",
    feedback: "nzaghachi",
    feedback_c2a:
      "Biko jiri fọm dị n'okpuru zitere anyị nzaghachi gị, nkwupụta gị na mkpesa ahụhụ.",
    feedback_sent_confirmation:
      "Daalụ maka ịkpọtụrụ anyị. Ọ bụrụ na ị nwere email metụtara akaụntụ gị, ị ga-anụghachi anyị ozugbo enwere ike.",
    fit: "dabara",
    folder: "nchekwa",
    force_quit: "ịkwụsị ike",
    forgot_pass_c2a: "Chefuru paswọọdụ?",
    from: "si",
    general: "Izugbe",
    get_a_copy_of_on_puter: `Nweta otu '%%' na Puter.com!`,
    get_copy_link: "Nweta njikọ nke",
    hide_all_windows: "Ezo Windows niile",
    home: "ụlọ",
    html_document: "akwụkwọ HTML",
    hue: "Hue",
    image: "Onyonyo",
    incorrect_password: "paswọọdụ ezighi ezi",
    invite_link: "Njikọ ịkpọ òkù",
    item: "ihe",
    items_in_trash_cannot_be_renamed: `Enweghị ike ịnyegharị ihe a aha n'ihi na ọ nọ na ahịhịa. Iji nyegharịa ihe a aha, buru ụzọ dọrọ ya na ahịhịa.`,
    jpeg_image: "Foto JPEG",
    keep_in_taskbar: "Debe na Taskbar",
    language: "Asụsụ",
    license: "ikike",
    lightness: "ìhè",
    link_copied: "depụtagha njikọ",
    loading: "Na-ebugo ibu",
    log_in: "Banye",
    log_into_another_account_anyway: "Banye na akaụntụ ọzọ na agbanyeghị",
    log_out: "pụọ",
    looks_good: "Ọ mara mma!",
    manage_sessions: "Jikwaa Oge",
    menubar_style: "Ụdị Menubar",
    menubar_style_desktop: "Desktọpụ",
    menubar_style_system: "Sistemu",
    menubar_style_window: "Window",
    modified: "gbanwee",
    move: "Bugharịa",
    moving_file: "Na Bugharịa %%",
    my_websites: "Weebụsaịtị m",
    name: "Aha",
    name_cannot_be_empty: "Aha enweghị ike ịbụ ihe efu.",
    name_cannot_contain_double_period: "Aha enweghị ike ịbụ agwa '..'.",
    name_cannot_contain_period: "Aha enweghị ike ịbụ agwa '.'.",
    name_cannot_contain_slash: "Aha enweghị ike ịnwe agwa '/'.",
    name_must_be_string: "Aha nwere ike ịbụ naanị mkpụrụokwu.",
    name_too_long: `Aha enweghị ike kari %% mkpụrụedemede.`,
    new: "Ọhụrụ",
    new_email: "Email Ọhụrụ",
    new_folder: "nchekwa ọhụrụ",
    new_password: "paswọọdụ ọhụrụ",
    new_username: "Aha ọhụrụ njirimara",
    no: "Mba",
    no_dir_associated_with_site:
      "O nweghị akwụkwọ ndekọ aha jikọtara ya na adreesị a.",
    no_websites_published: "Ị bipụtabeghị webụsaịtị ọ bụla.",
    ok: "OK",
    open: "Mepee",
    open_in_new_tab: "Mepee na Tab ọhụrụ",
    open_in_new_window: "Mepee na window ọhụrụ",
    open_with: "Ji Mepee Ya",
    original_name: "Aha izizi",
    original_path: "Ụzọ izizi",
    oss_code_and_content: "Ngwanrọ na ọdịnaya mepere emepe",
    password: "paswọọdụ",
    password_changed: "gbanwere paswọọdụ.",
    password_recovery_rate_limit:
      "Ị ruru oke ọnụ ahịa anyị; biko chere nkeji ole na ole. Iji gbochie nke a n'ọdịnihu, zere ibugharị ibe ahụ ọtụtụ oge.",
    password_recovery_token_invalid:
      "Ihe mgbake mgbake okwuntughe adịkwaghị irè.",
    password_recovery_unknown_error:
      "Nhe amaghị ama mere. Biko nwaa ọzọ ma emechaa.",
    password_required: "Achọrọ paswọọdụ.",
    password_strength_error:
      "paswọọdụ ga-enwerịrị opekata mpe mkpụrụedemede 8 ma nwee opekata mpe otu mkpụrụedemede ukwu, otu mkpụrụedemede obere, otu nọmba na otu agwa pụrụ iche..",
    passwords_do_not_match:
      "`paswọọdụ ọhụrụ`  na `Kwenye paswọọdụ ọhụrụ` adabaghị.",
    paste: "tinye",
    paste_into_folder: "Tinye n'ime nchekwa",
    path: "ụzọ",
    personalization: "Nhazi onwe",
    pick_name_for_website: "Họrọ aha maka weebụsaịtị gị:",
    picture: "Foto",
    pictures: "Foto",
    plural_suffix: "s",
    powered_by_puter_js: `Kwadoro site na {{link=docs}}Puter.js{{/link}}`,
    preparing: "Na-akwado...",
    preparing_for_upload: "Na-akwado maka bulite...",
    print: "ebipụta",
    privacy: "Nzuzo",
    proceed_to_login: "Gaba na nbanye",
    proceed_with_account_deletion: "Gaa n'ihu na ihichapụ akaụntụ",
    process_status_initializing: "Na-amalite",
    process_status_running: "Na-agba ọsọ",
    process_type_app: "Ngwa",
    process_type_init: "Init",
    process_type_ui: "UI",
    properties: "Njirimara",
    public: "eze",
    publish: "Bipụta",
    publish_as_website: "Bipụta dị ka webụsaịtị",
    puter_description: `Puter bụ igwe ojii nzuzo nke mbụ iji dobe faịlụ gị, ngwa na egwuregwu gị n'otu ebe echekwara, enwere ike ịnweta ya ebe ọ bụla n'oge ọ bụla..`,
    reading_file: "ọgụgụ %strong%",
    recent: "Na nso nso a",
    recommended: "nwere ike ikwu",
    recover_password: "Weghachite paswọọdụ",
    refer_friends_c2a:
      "Nweta 1 GB maka enyi ọ bụla mepụtara ma kwado akaụntụ na Puter. Enyi gị ga-enwetakwa 1 GB!",
    refer_friends_social_media_c2a: `Nweta 1 GB nke nchekwa efu na Puter.com!`,
    refresh: "Weghachite ume",
    release_address_confirmation: `O doro gị anya na ịchọrọ wepụtara adreesị a?`,
    remove_from_taskbar: "Wepu na Taskbar",
    rename: "Nyegharịa aha",
    repeat: "megharịa",
    replace: "Dochie",
    replace_all: "Dochie ihe niile",
    resend_confirmation_code: "Tinyegharịa koodu nkwenye",
    reset_colors: "Tọgharịa Agba",
    restart_puter_confirm: "Ị ji n'aka na ịchọrọ ịmalitegharịa Puter?",
    restore: "weghachi",
    save: "chekwa",
    saturation: "juputa",
    save_account: "Chekwa akaụntụ",
    save_account_to_get_copy_link: "Biko mepụta akaụntụ iji gaa n'ihu.",
    save_account_to_publish: "Biko mepụta akaụntụ iji gaa n'ihu.",
    save_session: "Chekwa oge",
    save_session_c2a:
      "Mepụta akaụntụ iji chekwaa nnọkọ gị ugbu a ma zere ịla n'iyi ọrụ gị.",
    scan_qr_c2a:
      "Chọgharịa koodu dị n'okpuru ka ịbanye na nnọkọ a site na ngwaọrụ ndị ọzọ",
    scan_qr_2fa: "Jiri ngwa nyocha gị nyochaa QR koodu",
    scan_qr_generic: "Jiri ekwentị gị ma ọ bụ ngwaọrụ ọzọ nyochaa QR koodu a",
    search: "Chọọ",
    seconds: "sekọnd",
    security: "nche",
    select: "Họrọ",
    selected: "họrọ",
    select_color: "Họrọ agba…",
    sessions: "Oge",
    send: "Ziga",
    send_password_recovery_email: "Zipu ozi-e mgbake paswọọdụ ",
    session_saved: "Daalụ maka ịmepụta akaụntụ. Achekwala nnọkọ a.",
    settings: "Ntọala",
    set_new_password: "Tinye paswọọdụ ọhụrụ",
    share: "ike",
    share_to: "ike nye",
    share_with: "ji ike nye:",
    shortcut_to: "Ụzọ mkpirisi ka",
    show_all_windows: "Gosi Windows niile",
    show_hidden: "Gosi ihe ezozo",
    sign_in_with_puter: "Jiri Puter banye",
    sign_up: "Debanye aha",
    signing_in: "Ịbanye…",
    size: "Nha",
    skip: "Mafee",
    something_went_wrong: "Ọ nwere ihe adịghị mma.",
    sort_by: "Hazie site na",
    start: "mbido",
    status: "Ọnọdụ",
    storage_usage: "Ojiji Nchekwa",
    storage_puter_used: "nke Puter na-ji",
    taking_longer_than_usual:
      "Na-ewe obere oge karịa ka ọ dị na mbụ. Biko chere...",
    task_manager: "Onye njikwa ọrụ",
    taskmgr_header_name: "Aha",
    taskmgr_header_status: "Ọnọdụ",
    taskmgr_header_type: "Ụdị",
    terms: "Usoro",
    text_document: "Akwụkwọ ederede",
    tos_fineprint: `Site na ịpị 'Mepụta Akaụntụ efu' ị kwenyere na Puter {{link=terms}} Usoro ọrụ{{/link}} na {{link=privacy}}Amụma nzuzo{{/link}} Puter.`,
    transparency: "nghọta",
    trash: "ahịhịa",
    two_factor: "Nyocha ihe abụọ",
    two_factor_disabled: "Agbanyụrụ 2FA",
    two_factor_enabled: "Agbanyere 2FA",
    type: "Ụdị",
    type_confirm_to_delete_account: "Pịnye 'kwenye' ka ihichapụ akaụntụ gị.",
    ui_colors: "Agba UI",
    ui_manage_sessions: "Onye njikwa oge",
    ui_revoke: "Kagbuo",
    undo: "Megharịa",
    unlimited: "Enweghị oke",
    unzip: "Wepụ ya",
    upload: "Bulite",
    upload_here: "Bulite ebe a",
    usage: "Ojiji",
    username: "Aha njirimara",
    username_changed: "Emelitere aha njirimara nke ọma.",
    username_required: "Achọrọ aha njirimara.",
    versions: "Ụdịdị",
    videos: "Vidiyo",
    visibility: "Nhụta",
    yes: "Ee",
    yes_release_it: "Ee, Hapụ ya",
    you_have_been_referred_to_puter_by_a_friend: "Otu enyi zigara gị na Puter!",
    zip: "Zip",
    zipping_file: "Zipping %strong%",

    // === 2FA Setup ===
    setup2fa_1_step_heading: "Mepee ngwa nyocha",
    setup2fa_1_instructions: `
            Ị nwere ike iji ngwa nyocha ọ bụla na-akwado protocol Paswọdu Otu oge (TOTP) dabere na Oge.
            Enwere ọtụtụ nhọrọ, mana ọ bụrụ na ị maghị
            <a target="_blank" href="https://authy.com/download">Authy</a>
            bụ nhọrọ siri ike maka android na iOS.
        `,
    setup2fa_2_step_heading: "Nyochaa QR koodu",
    setup2fa_3_step_heading: "Tinye koodu ọnụọgụ isi",
    setup2fa_4_step_heading: "Detuo koodu mgbake gị",
    setup2fa_4_instructions: `
            Koodu mgbake ndị a bụ naanị ụzọ ị ga-esi iba akaụntụ gị ma ọ bụrụ na ekwentị gị furu ma ọ bụ enweghị ike iji ngwa nyocha gị..
            Gbaa mbọ hụ na ịchekwaa ha n'ebe dị mma.
        `,
    setup2fa_5_step_heading: "Kwenye ntọlite ​​2FA",
    setup2fa_5_confirmation_1: "Echekwala m koodu mgbake m na ebe echekwa",
    setup2fa_5_confirmation_2: "Adị m njikere i Kwado 2FA",
    setup2fa_5_button: "Kwado 2FA",

    // === 2FA Login ===
    login2fa_otp_title: "Tinye koodu 2FA",
    login2fa_otp_instructions: "Tinye koodu ọnụọgụ isi site na ngwa nyocha.",
    login2fa_recovery_title: "Tinye koodu mgbake",
    login2fa_recovery_instructions:
      "Tinye otu koodu mgbake gị i ji eba akaụntụ gị.",
    login2fa_use_recovery_code: "Ji koodu mgbake",
    login2fa_recovery_back: "Azu",
    login2fa_recovery_placeholder: "XXXXXXXX",

    change: "gbanwee",
    clock_visibility: "Ihe ngosi elekere",
    reading: "ogụgụ %strong%",
    writing: "Na-ede %strong%",
    unzipping: "na mkpọpu ya %strong%",
    sequencing: "usoro %strong%",
    zipping: "zipụ %strong%",
    Editor: "Onye nchịgharị",
    Viewer: "Onye na-ekiri",
    "People with access": "Ndị nwere ohere",
    "Share With…": "Kekọrịta na",
    Owner: "Onye nwe",
    "You can't share with yourself.": "Ị nweghị ike ịkekọrịta ya onwe gị.",
    "This user already has access to this item":
      "Onye a enweela ohere ịbanye ihe a",

<<<<<<< HEAD
        // ----------------------------------------
        // Missing translations:
        // ----------------------------------------
        "billing.change_payment_method": "Gbanwee", // In English: "Change"
        "billing.cancel": "kagbuo", // In English: "Cancel"
        "billing.download_invoice": "budata", // In English: "Download"
        "billing.payment_method": "Ụzọ ịkwụ ụgwọ", // In English: "Payment Method"
        "billing.payment_method_updated": "Ụzọ ịkwụ ụgwọ emelitere!", // In English: "Payment method updated!"
        "billing.confirm_payment_method": "Kwenye Ụzọ Ịkwụ Ụgwọ", // In English: "Confirm Payment Method"
        "billing.payment_history": "Akụkọ Ihe Ụgwọ", // In English: "Payment History"
        "billing.refunded": "E weghachiri ụgwọ", // In English: "Refunded"
        "billing.paid": "A kwụrụ ụgwọ", // In English: "Paid"
        "billing.ok": "Dị mma", // In English: "OK"
        "billing.resume_subscription": "Zọpụ Akụkọ", // In English: "Resume Subscription"
        "billing.subscription_cancelled": "Akụkọ gị e kpasịrị", // In English: "Your subscription has been canceled."
        "billing.subscription_cancelled_description": "Ọ ga-ekwe omume ka ị gaa na-ewebata ọtọ ọnụ ahịa gị ruo mgbe ịkpa ọnwa ahụ.", // In English: "You will still have access to your subscription until the end of this billing period."
        "billing.offering.free": "N'efu", // In English: "Free"
        "billing.offering.pro": "Ukwu azụmaahịa", // In English: "Professional"
        "billing.offering.business": "ọrụ azụmaahịa", // In English: "Business"
        "billing.cloud_storage": "Ụlọ ọrụ data egwu", // In English: "Cloud Storage"
        "billing.ai_access": "Nweta AI", // In English: "AI Access"
        "billing.bandwidth": "N'elu ebe data", // In English: "Bandwidth"
        "billing.apps_and_games": "Ọrụ na egwuregwu", // In English: "Apps & Games"
        "billing.upgrade_to_pro": "Mezuo ịgbakwunye %strong%", // In English: "Upgrade to %strong%"
        "billing.switch_to": "Gbanwee ka %strong%", // In English: "Switch to %strong%"
        "billing.payment_setup": "Ịgbaso ụgwọ", // In English: "Payment Setup"
        "billing.back": "ọzọ", // In English: "Back"
        "billing.you_are_now_subscribed_to": "Ị kpebiri na ị na-abụ %strong% nlele", // In English: "You are now subscribed to %strong% tier."
        "billing.you_are_now_subscribed_to_without_tier": "Ị kpebiri n'oge a", // In English: "You are now subscribed"
        "billing.subscription_cancellation_confirmation": "Ị bụ 100% na ịchọrọ ịkwụ ụgwọ gị?", // In English: "Are you sure you want to cancel your subscription?"
        "billing.subscription_setup": "Isetịpụ akụkọ", // In English: "Subscription Setup"
        "billing.cancel_it": "Kagbuo ya", // In English: "Cancel It"
        "billing.keep_it": "Gbanwee ya", // In English: "Keep It"
        "billing.subscription_resumed": "Akụkọ gị %strong%  e mejuo na njedebe", // In English: "Your %strong% subscription has been resumed!"
        "billing.upgrade_now": "Mezuo na oge a", // In English: "Upgrade Now"
        "billing.upgrade": "Mezuo na", // In English: "Upgrade"
        "billing.currently_on_free_plan": "Ị nọrọ n'ọrụ n'efu ugbu a", // In English: "You are currently on the free plan."
        "billing.download_receipt": "Budata akwụkwọ ikike", // In English: "Download Receipt"
        "billing.subscription_check_error": "Enweghị nsogbu dị n'oge ịbanye na ọnọdụ na-akwụ ụgwọ gị.", // In English: "A problem occurred while checking your subscription status."
        "billing.email_confirmation_needed": "Ime email gị abụghị na-elekọta ahụ. Anyị ga-agbakwunye n'ime kuọnsa ugbu a ka ịmara ya.", // In English: "Your email has not been confirmed. We'll send you a code to confirm it now."
        "billing.sub_cancelled_but_valid_until": "Ị kwụsịrị ọkpụkpụ gị na ọ ga-agbada n'ọchịchọ n'efu n'ịchọ ọnwa ahụ. Ọ ga-abụ naanị mgbe ị họpụtara ọpụpụ ọzọ.", // In English: "You have cancelled your subscription and it will automatically switch to the free tier at the end of the billing period. You will not be charged again unless you re-subscribe."
        "billing.current_plan_until_end_of_period": "Ụdị ahụ dị ugbu a ruo mgbe ị kpebiri ọnwa ahụ.", // In English: "Your current plan until the end of this billing period."
        "billing.current_plan": "Ụdị dị ugbu a", // In English: "Current plan"
        "billing.cancelled_subscription_tier": "Ọkụkpụ na-akwụ ụgwọ (%%)", // In English: "Cancelled Subscription (%%)"
        "billing.manage": "Gozie", // In English: "Manage"
        "billing.limited": "Nchekwa", // In English: "Limited"
        "billing.expanded": "Gwa zuru okè", // In English: "Expanded"
        "billing.accelerated": "Kwekorita", // In English: "Accelerated"
        "billing.enjoy_msg": "Hapụ %% nke ụlọ ọrụ data egwu yana ndị ọzọ ndị ọzọ.", // In English: "Enjoy %% of Cloud Storage plus other benefits."
    }
=======
    // ----------------------------------------
    // Missing translations:
    // ----------------------------------------
    "billing.change_payment_method": "Gbanwee", // In English: "Change"
    "billing.cancel": "Kagbuo", // In English: "Cancel"
    "billing.download_invoice": "Budata", // In English: "Download"
    "billing.payment_method": "Ụzọ nkwụnye ụgwọ", // In English: "Payment Method"
    "billing.payment_method_updated": "Emelitere usoro ịkwụ ụgwọ!", // In English: "Payment method updated!"
    "billing.confirm_payment_method": "Kwenye usoro ịkwụ ụgwọ", // In English: "Confirm Payment Method"
    "billing.payment_history": "Akụkọ ịkwụ ụgwọ", // In English: "Payment History"
    "billing.refunded": "Akwụghachitere", // In English: "Refunded"
    "billing.paid": "Akwụ ụgwọ", // In English: "Paid"
    "billing.ok": "Ọ DỊ MMA", // In English: "OK"
    "billing.resume_subscription": "Malitegharịa ndenye aha", // In English: "Resume Subscription"
    "billing.subscription_cancelled": "Akagbuola ndenye aha gị", // In English: "Your subscription has been canceled."
    "billing.subscription_cancelled_description":
      "Ị ka ga-enwe ike ịnweta ndenye aha gị ruo na njedebe nke oge ịgba ụgwọ a", // In English: "You will still have access to your subscription until the end of this billing period."
    "billing.offering.free": "N'efu", // In English: "Free"
    "billing.offering.pro": "Ọkachamara", // In English: "Professional"
    "billing.offering.business": "Azụmahịa", // In English: "Business"
    "billing.cloud_storage": "Nchekwa igwe ojii", // In English: "Cloud Storage"
    "billing.ai_access": "Nweta AI", // In English: "AI Access"
    "billing.bandwidth": "Bandwit", // In English: "Bandwidth"
    "billing.apps_and_games": "Ngwa & Egwuregwu", // In English: "Apps & Games"
    "billing.upgrade_to_pro": "Kwalite ka sie ike", // In English: "Upgrade to %strong%"
    "billing.switch_to": "Gbanwee na ike", // In English: "Switch to %strong%"
    "billing.payment_setup": "Ntọala ịkwụ ụgwọ", // In English: "Payment Setup"
    "billing.back": "Azu", // In English: "Back"
    "billing.you_are_now_subscribed_to": "Ị debanyere aha na ọkwa siri ike.", // In English: "You are now subscribed to %strong% tier."
    "billing.you_are_now_subscribed_to_without_tier": "Ị debanyere aha ugbu a", // In English: "You are now subscribed"
    "billing.subscription_cancellation_confirmation":
      "Ị ji n'aka na ịchọrọ ịkagbu ndenye aha gị?", // In English: "Are you sure you want to cancel your subscription?"
    "billing.subscription_setup": "Ntọala ndenye aha", // In English: "Subscription Setup"
    "billing.cancel_it": "Kagbuo ya", // In English: "Cancel It"
    "billing.keep_it": "Debe ya", // In English: "Keep It"
    "billing.subscription_resumed": "Eweghachila ndenye aha siri ike gị!", // In English: "Your %strong% subscription has been resumed!"
    "billing.upgrade_now": "Kwalite Ugbu a", // In English: "Upgrade Now"
    "billing.upgrade": "Nweta nkwalite", // In English: "Upgrade"
    "billing.currently_on_free_plan": "Ị nọ ugbu a na atụmatụ efu.", // In English: "You are currently on the free plan."
    "billing.download_receipt": "Budata nnata", // In English: "Download Receipt"
    "billing.subscription_check_error":
      "Nsogbu mere mgbe ị na-elele ọkwa ndenye aha gị.", // In English: "A problem occurred while checking your subscription status."
    "billing.email_confirmation_needed":
      "Ekwenyeghị email gị. Anyị ga-ezitere gị koodu iji gosi ya ugbu a.", // In English: "Your email has not been confirmed. We'll send you a code to confirm it now."
    "billing.sub_cancelled_but_valid_until":
      "Ị kagbuola ndenye aha gị, ọ ga-agbanyekwa na ọkwa efu na-akpaghị aka na njedebe nke oge ịgba ụgwọ. Agaghị akwụ gị ụgwọ ọzọ ọ gwụla ma ị debanyere aha ọzọ", // In English: "You have cancelled your subscription and it will automatically switch to the free tier at the end of the billing period. You will not be charged again unless you re-subscribe."
    "billing.current_plan_until_end_of_period":
      "Atụmatụ gị ugbu a ruo ọgwụgwụ nke oge ịgba ụgwọ a.", // In English: "Your current plan until the end of this billing period."
    "billing.current_plan": "Atụmatụ ugbu a", // In English: "Current plan"
    "billing.cancelled_subscription_tier": "Kagbuo ndenye aha", // In English: "Cancelled Subscription (%%)"
    "billing.manage": "jikwaa", // In English: "Manage"
    "billing.limited": "Oke", // In English: "Limited"
    "billing.expanded": "Gbasaa", // In English: "Expanded"
    "billing.accelerated": "Ọsọ ọsọ", // In English: "Accelerated"
    "billing.enjoy_msg":
      "Nwee obi ụtọ na Nchekwa igwe ojii gbakwunyere uru ndị ọzọ", // In English: "Enjoy %% of Cloud Storage plus other benefits."
  },
>>>>>>> 444950ef
};

export default ig;<|MERGE_RESOLUTION|>--- conflicted
+++ resolved
@@ -386,8 +386,6 @@
     "You can't share with yourself.": "Ị nweghị ike ịkekọrịta ya onwe gị.",
     "This user already has access to this item":
       "Onye a enweela ohere ịbanye ihe a",
-
-<<<<<<< HEAD
         // ----------------------------------------
         // Missing translations:
         // ----------------------------------------
@@ -438,65 +436,6 @@
         "billing.accelerated": "Kwekorita", // In English: "Accelerated"
         "billing.enjoy_msg": "Hapụ %% nke ụlọ ọrụ data egwu yana ndị ọzọ ndị ọzọ.", // In English: "Enjoy %% of Cloud Storage plus other benefits."
     }
-=======
-    // ----------------------------------------
-    // Missing translations:
-    // ----------------------------------------
-    "billing.change_payment_method": "Gbanwee", // In English: "Change"
-    "billing.cancel": "Kagbuo", // In English: "Cancel"
-    "billing.download_invoice": "Budata", // In English: "Download"
-    "billing.payment_method": "Ụzọ nkwụnye ụgwọ", // In English: "Payment Method"
-    "billing.payment_method_updated": "Emelitere usoro ịkwụ ụgwọ!", // In English: "Payment method updated!"
-    "billing.confirm_payment_method": "Kwenye usoro ịkwụ ụgwọ", // In English: "Confirm Payment Method"
-    "billing.payment_history": "Akụkọ ịkwụ ụgwọ", // In English: "Payment History"
-    "billing.refunded": "Akwụghachitere", // In English: "Refunded"
-    "billing.paid": "Akwụ ụgwọ", // In English: "Paid"
-    "billing.ok": "Ọ DỊ MMA", // In English: "OK"
-    "billing.resume_subscription": "Malitegharịa ndenye aha", // In English: "Resume Subscription"
-    "billing.subscription_cancelled": "Akagbuola ndenye aha gị", // In English: "Your subscription has been canceled."
-    "billing.subscription_cancelled_description":
-      "Ị ka ga-enwe ike ịnweta ndenye aha gị ruo na njedebe nke oge ịgba ụgwọ a", // In English: "You will still have access to your subscription until the end of this billing period."
-    "billing.offering.free": "N'efu", // In English: "Free"
-    "billing.offering.pro": "Ọkachamara", // In English: "Professional"
-    "billing.offering.business": "Azụmahịa", // In English: "Business"
-    "billing.cloud_storage": "Nchekwa igwe ojii", // In English: "Cloud Storage"
-    "billing.ai_access": "Nweta AI", // In English: "AI Access"
-    "billing.bandwidth": "Bandwit", // In English: "Bandwidth"
-    "billing.apps_and_games": "Ngwa & Egwuregwu", // In English: "Apps & Games"
-    "billing.upgrade_to_pro": "Kwalite ka sie ike", // In English: "Upgrade to %strong%"
-    "billing.switch_to": "Gbanwee na ike", // In English: "Switch to %strong%"
-    "billing.payment_setup": "Ntọala ịkwụ ụgwọ", // In English: "Payment Setup"
-    "billing.back": "Azu", // In English: "Back"
-    "billing.you_are_now_subscribed_to": "Ị debanyere aha na ọkwa siri ike.", // In English: "You are now subscribed to %strong% tier."
-    "billing.you_are_now_subscribed_to_without_tier": "Ị debanyere aha ugbu a", // In English: "You are now subscribed"
-    "billing.subscription_cancellation_confirmation":
-      "Ị ji n'aka na ịchọrọ ịkagbu ndenye aha gị?", // In English: "Are you sure you want to cancel your subscription?"
-    "billing.subscription_setup": "Ntọala ndenye aha", // In English: "Subscription Setup"
-    "billing.cancel_it": "Kagbuo ya", // In English: "Cancel It"
-    "billing.keep_it": "Debe ya", // In English: "Keep It"
-    "billing.subscription_resumed": "Eweghachila ndenye aha siri ike gị!", // In English: "Your %strong% subscription has been resumed!"
-    "billing.upgrade_now": "Kwalite Ugbu a", // In English: "Upgrade Now"
-    "billing.upgrade": "Nweta nkwalite", // In English: "Upgrade"
-    "billing.currently_on_free_plan": "Ị nọ ugbu a na atụmatụ efu.", // In English: "You are currently on the free plan."
-    "billing.download_receipt": "Budata nnata", // In English: "Download Receipt"
-    "billing.subscription_check_error":
-      "Nsogbu mere mgbe ị na-elele ọkwa ndenye aha gị.", // In English: "A problem occurred while checking your subscription status."
-    "billing.email_confirmation_needed":
-      "Ekwenyeghị email gị. Anyị ga-ezitere gị koodu iji gosi ya ugbu a.", // In English: "Your email has not been confirmed. We'll send you a code to confirm it now."
-    "billing.sub_cancelled_but_valid_until":
-      "Ị kagbuola ndenye aha gị, ọ ga-agbanyekwa na ọkwa efu na-akpaghị aka na njedebe nke oge ịgba ụgwọ. Agaghị akwụ gị ụgwọ ọzọ ọ gwụla ma ị debanyere aha ọzọ", // In English: "You have cancelled your subscription and it will automatically switch to the free tier at the end of the billing period. You will not be charged again unless you re-subscribe."
-    "billing.current_plan_until_end_of_period":
-      "Atụmatụ gị ugbu a ruo ọgwụgwụ nke oge ịgba ụgwọ a.", // In English: "Your current plan until the end of this billing period."
-    "billing.current_plan": "Atụmatụ ugbu a", // In English: "Current plan"
-    "billing.cancelled_subscription_tier": "Kagbuo ndenye aha", // In English: "Cancelled Subscription (%%)"
-    "billing.manage": "jikwaa", // In English: "Manage"
-    "billing.limited": "Oke", // In English: "Limited"
-    "billing.expanded": "Gbasaa", // In English: "Expanded"
-    "billing.accelerated": "Ọsọ ọsọ", // In English: "Accelerated"
-    "billing.enjoy_msg":
-      "Nwee obi ụtọ na Nchekwa igwe ojii gbakwunyere uru ndị ọzọ", // In English: "Enjoy %% of Cloud Storage plus other benefits."
-  },
->>>>>>> 444950ef
 };
 
 export default ig;